/**
 * Licensed to the Apache Software Foundation (ASF) under one
 * or more contributor license agreements.  See the NOTICE file
 * distributed with this work for additional information
 * regarding copyright ownership.  The ASF licenses this file
 * to you under the Apache License, Version 2.0 (the
 * "License"); you may not use this file except in compliance
 * with the License.  You may obtain a copy of the License at
 *
 *     http://www.apache.org/licenses/LICENSE-2.0
 *
 * Unless required by applicable law or agreed to in writing, software
 * distributed under the License is distributed on an "AS IS" BASIS,
 * WITHOUT WARRANTIES OR CONDITIONS OF ANY KIND, either express or implied.
 * See the License for the specific language governing permissions and
 * limitations under the License.
 */

package org.apache.hadoop.hive.ql.io.orc;

import java.io.DataInput;
import java.io.DataOutput;
import java.io.IOException;
import java.nio.ByteBuffer;
import java.util.ArrayList;
import java.util.List;

import org.apache.commons.logging.Log;
import org.apache.commons.logging.LogFactory;
import org.apache.hadoop.fs.Path;
<<<<<<< HEAD
import org.apache.hadoop.hive.ql.io.ColumnarSplit;
=======
import org.apache.hadoop.hive.ql.io.AcidInputFormat;
import org.apache.hadoop.hive.ql.io.AcidUtils;
>>>>>>> b91bf072
import org.apache.hadoop.io.Text;
import org.apache.hadoop.io.WritableUtils;
import org.apache.hadoop.mapred.FileSplit;



/**
 * OrcFileSplit. Holds file meta info
 *
 */
public class OrcSplit extends FileSplit implements ColumnarSplit {
  private static final Log LOG = LogFactory.getLog(OrcSplit.class);

  private FileMetaInfo fileMetaInfo;
  private boolean hasFooter;
  private boolean isOriginal;
  private boolean hasBase;
  private final List<AcidInputFormat.DeltaMetaData> deltas = new ArrayList<>();
  private OrcFile.WriterVersion writerVersion;
  private Long fileId;
  private long projColsUncompressedSize;

  static final int HAS_FILEID_FLAG = 8;
  static final int BASE_FLAG = 4;
  static final int ORIGINAL_FLAG = 2;
  static final int FOOTER_FLAG = 1;

  protected OrcSplit(){
    //The FileSplit() constructor in hadoop 0.20 and 1.x is package private so can't use it.
    //This constructor is used to create the object and then call readFields()
    // so just pass nulls to this super constructor.
    super(null, 0, 0, (String[]) null);
  }

<<<<<<< HEAD
  public OrcSplit(Path path, Long fileId, long offset, long length, String[] hosts,
      FileMetaInfo fileMetaInfo, boolean isOriginal, boolean hasBase,
      List<Long> deltas, long projectedDataSize) {
=======
  public OrcSplit(Path path, long offset, long length, String[] hosts,
      ReaderImpl.FileMetaInfo fileMetaInfo, boolean isOriginal, boolean hasBase,
      List<AcidInputFormat.DeltaMetaData> deltas, long projectedDataSize) {
>>>>>>> b91bf072
    super(path, offset, length, hosts);
    // We could avoid serializing file ID and just replace the path with inode-based path.
    // However, that breaks bunch of stuff because Hive later looks up things by split path.
    this.fileId = fileId;
    this.fileMetaInfo = fileMetaInfo;
    hasFooter = this.fileMetaInfo != null;
    this.isOriginal = isOriginal;
    this.hasBase = hasBase;
    this.deltas.addAll(deltas);
    this.projColsUncompressedSize = projectedDataSize <= 0 ? length : projectedDataSize;
  }

  @Override
  public void write(DataOutput out) throws IOException {
    //serialize path, offset, length using FileSplit
    super.write(out);

    int flags = (hasBase ? BASE_FLAG : 0) |
        (isOriginal ? ORIGINAL_FLAG : 0) |
        (hasFooter ? FOOTER_FLAG : 0) |
        (fileId != null ? HAS_FILEID_FLAG : 0);
    out.writeByte(flags);
    out.writeInt(deltas.size());
    for(AcidInputFormat.DeltaMetaData delta: deltas) {
      delta.write(out);
    }
    if (hasFooter) {
      // serialize FileMetaInfo fields
      Text.writeString(out, fileMetaInfo.compressionType);
      WritableUtils.writeVInt(out, fileMetaInfo.bufferSize);
      WritableUtils.writeVInt(out, fileMetaInfo.metadataSize);

      // serialize FileMetaInfo field footer
      ByteBuffer footerBuff = fileMetaInfo.footerBuffer;
      footerBuff.reset();

      // write length of buffer
      WritableUtils.writeVInt(out, footerBuff.limit() - footerBuff.position());
      out.write(footerBuff.array(), footerBuff.position(),
          footerBuff.limit() - footerBuff.position());
      WritableUtils.writeVInt(out, fileMetaInfo.writerVersion.getId());
    }
    if (fileId != null) {
      out.writeLong(fileId.longValue());
    }
  }

  @Override
  public void readFields(DataInput in) throws IOException {
    //deserialize path, offset, length using FileSplit
    super.readFields(in);

    byte flags = in.readByte();
    hasFooter = (FOOTER_FLAG & flags) != 0;
    isOriginal = (ORIGINAL_FLAG & flags) != 0;
    hasBase = (BASE_FLAG & flags) != 0;
    boolean hasFileId = (HAS_FILEID_FLAG & flags) != 0;

    deltas.clear();
    int numDeltas = in.readInt();
    for(int i=0; i < numDeltas; i++) {
      AcidInputFormat.DeltaMetaData dmd = new AcidInputFormat.DeltaMetaData();
      dmd.readFields(in);
      deltas.add(dmd);
    }
    if (hasFooter) {
      // deserialize FileMetaInfo fields
      String compressionType = Text.readString(in);
      int bufferSize = WritableUtils.readVInt(in);
      int metadataSize = WritableUtils.readVInt(in);

      // deserialize FileMetaInfo field footer
      int footerBuffSize = WritableUtils.readVInt(in);
      ByteBuffer footerBuff = ByteBuffer.allocate(footerBuffSize);
      in.readFully(footerBuff.array(), 0, footerBuffSize);
      OrcFile.WriterVersion writerVersion =
          ReaderImpl.getWriterVersion(WritableUtils.readVInt(in));

      fileMetaInfo = new FileMetaInfo(compressionType, bufferSize,
          metadataSize, footerBuff, writerVersion);
    }
    if (hasFileId) {
      fileId = in.readLong();
    }
  }

  FileMetaInfo getFileMetaInfo(){
    return fileMetaInfo;
  }

  public boolean hasFooter() {
    return hasFooter;
  }

  public boolean isOriginal() {
    return isOriginal;
  }

  public boolean hasBase() {
    return hasBase;
  }

  public List<AcidInputFormat.DeltaMetaData> getDeltas() {
    return deltas;
  }

  public Long getFileId() {
    return fileId;
  }

  @Override
  public long getColumnarProjectionSize() {
    return projColsUncompressedSize;
  }

}<|MERGE_RESOLUTION|>--- conflicted
+++ resolved
@@ -28,12 +28,9 @@
 import org.apache.commons.logging.Log;
 import org.apache.commons.logging.LogFactory;
 import org.apache.hadoop.fs.Path;
-<<<<<<< HEAD
 import org.apache.hadoop.hive.ql.io.ColumnarSplit;
-=======
 import org.apache.hadoop.hive.ql.io.AcidInputFormat;
 import org.apache.hadoop.hive.ql.io.AcidUtils;
->>>>>>> b91bf072
 import org.apache.hadoop.io.Text;
 import org.apache.hadoop.io.WritableUtils;
 import org.apache.hadoop.mapred.FileSplit;
@@ -68,15 +65,9 @@
     super(null, 0, 0, (String[]) null);
   }
 
-<<<<<<< HEAD
   public OrcSplit(Path path, Long fileId, long offset, long length, String[] hosts,
       FileMetaInfo fileMetaInfo, boolean isOriginal, boolean hasBase,
-      List<Long> deltas, long projectedDataSize) {
-=======
-  public OrcSplit(Path path, long offset, long length, String[] hosts,
-      ReaderImpl.FileMetaInfo fileMetaInfo, boolean isOriginal, boolean hasBase,
       List<AcidInputFormat.DeltaMetaData> deltas, long projectedDataSize) {
->>>>>>> b91bf072
     super(path, offset, length, hosts);
     // We could avoid serializing file ID and just replace the path with inode-based path.
     // However, that breaks bunch of stuff because Hive later looks up things by split path.
