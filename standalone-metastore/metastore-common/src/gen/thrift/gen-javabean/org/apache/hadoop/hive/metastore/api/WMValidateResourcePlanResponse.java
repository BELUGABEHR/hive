/**
 * Autogenerated by Thrift Compiler (0.9.3)
 *
 * DO NOT EDIT UNLESS YOU ARE SURE THAT YOU KNOW WHAT YOU ARE DOING
 *  @generated
 */
package org.apache.hadoop.hive.metastore.api;

import org.apache.thrift.scheme.IScheme;
import org.apache.thrift.scheme.SchemeFactory;
import org.apache.thrift.scheme.StandardScheme;

import org.apache.thrift.scheme.TupleScheme;
import org.apache.thrift.protocol.TTupleProtocol;
import org.apache.thrift.protocol.TProtocolException;
import org.apache.thrift.EncodingUtils;
import org.apache.thrift.TException;
import org.apache.thrift.async.AsyncMethodCallback;
import org.apache.thrift.server.AbstractNonblockingServer.*;
import java.util.List;
import java.util.ArrayList;
import java.util.Map;
import java.util.HashMap;
import java.util.EnumMap;
import java.util.Set;
import java.util.HashSet;
import java.util.EnumSet;
import java.util.Collections;
import java.util.BitSet;
import java.nio.ByteBuffer;
import java.util.Arrays;
import javax.annotation.Generated;
import org.slf4j.Logger;
import org.slf4j.LoggerFactory;

@SuppressWarnings({"cast", "rawtypes", "serial", "unchecked"})
@Generated(value = "Autogenerated by Thrift Compiler (0.9.3)")
@org.apache.hadoop.classification.InterfaceAudience.Public @org.apache.hadoop.classification.InterfaceStability.Stable public class WMValidateResourcePlanResponse implements org.apache.thrift.TBase<WMValidateResourcePlanResponse, WMValidateResourcePlanResponse._Fields>, java.io.Serializable, Cloneable, Comparable<WMValidateResourcePlanResponse> {
  private static final org.apache.thrift.protocol.TStruct STRUCT_DESC = new org.apache.thrift.protocol.TStruct("WMValidateResourcePlanResponse");

  private static final org.apache.thrift.protocol.TField ERRORS_FIELD_DESC = new org.apache.thrift.protocol.TField("errors", org.apache.thrift.protocol.TType.LIST, (short)1);
  private static final org.apache.thrift.protocol.TField WARNINGS_FIELD_DESC = new org.apache.thrift.protocol.TField("warnings", org.apache.thrift.protocol.TType.LIST, (short)2);

  private static final Map<Class<? extends IScheme>, SchemeFactory> schemes = new HashMap<Class<? extends IScheme>, SchemeFactory>();
  static {
    schemes.put(StandardScheme.class, new WMValidateResourcePlanResponseStandardSchemeFactory());
    schemes.put(TupleScheme.class, new WMValidateResourcePlanResponseTupleSchemeFactory());
  }

  private List<String> errors; // optional
  private List<String> warnings; // optional

  /** The set of fields this struct contains, along with convenience methods for finding and manipulating them. */
  public enum _Fields implements org.apache.thrift.TFieldIdEnum {
    ERRORS((short)1, "errors"),
    WARNINGS((short)2, "warnings");

    private static final Map<String, _Fields> byName = new HashMap<String, _Fields>();

    static {
      for (_Fields field : EnumSet.allOf(_Fields.class)) {
        byName.put(field.getFieldName(), field);
      }
    }

    /**
     * Find the _Fields constant that matches fieldId, or null if its not found.
     */
    public static _Fields findByThriftId(int fieldId) {
      switch(fieldId) {
        case 1: // ERRORS
          return ERRORS;
        case 2: // WARNINGS
          return WARNINGS;
        default:
          return null;
      }
    }

    /**
     * Find the _Fields constant that matches fieldId, throwing an exception
     * if it is not found.
     */
    public static _Fields findByThriftIdOrThrow(int fieldId) {
      _Fields fields = findByThriftId(fieldId);
      if (fields == null) throw new IllegalArgumentException("Field " + fieldId + " doesn't exist!");
      return fields;
    }

    /**
     * Find the _Fields constant that matches name, or null if its not found.
     */
    public static _Fields findByName(String name) {
      return byName.get(name);
    }

    private final short _thriftId;
    private final String _fieldName;

    _Fields(short thriftId, String fieldName) {
      _thriftId = thriftId;
      _fieldName = fieldName;
    }

    public short getThriftFieldId() {
      return _thriftId;
    }

    public String getFieldName() {
      return _fieldName;
    }
  }

  // isset id assignments
  private static final _Fields optionals[] = {_Fields.ERRORS,_Fields.WARNINGS};
  public static final Map<_Fields, org.apache.thrift.meta_data.FieldMetaData> metaDataMap;
  static {
    Map<_Fields, org.apache.thrift.meta_data.FieldMetaData> tmpMap = new EnumMap<_Fields, org.apache.thrift.meta_data.FieldMetaData>(_Fields.class);
    tmpMap.put(_Fields.ERRORS, new org.apache.thrift.meta_data.FieldMetaData("errors", org.apache.thrift.TFieldRequirementType.OPTIONAL, 
        new org.apache.thrift.meta_data.ListMetaData(org.apache.thrift.protocol.TType.LIST, 
            new org.apache.thrift.meta_data.FieldValueMetaData(org.apache.thrift.protocol.TType.STRING))));
    tmpMap.put(_Fields.WARNINGS, new org.apache.thrift.meta_data.FieldMetaData("warnings", org.apache.thrift.TFieldRequirementType.OPTIONAL, 
        new org.apache.thrift.meta_data.ListMetaData(org.apache.thrift.protocol.TType.LIST, 
            new org.apache.thrift.meta_data.FieldValueMetaData(org.apache.thrift.protocol.TType.STRING))));
    metaDataMap = Collections.unmodifiableMap(tmpMap);
    org.apache.thrift.meta_data.FieldMetaData.addStructMetaDataMap(WMValidateResourcePlanResponse.class, metaDataMap);
  }

  public WMValidateResourcePlanResponse() {
  }

  /**
   * Performs a deep copy on <i>other</i>.
   */
  public WMValidateResourcePlanResponse(WMValidateResourcePlanResponse other) {
    if (other.isSetErrors()) {
      List<String> __this__errors = new ArrayList<String>(other.errors);
      this.errors = __this__errors;
    }
    if (other.isSetWarnings()) {
      List<String> __this__warnings = new ArrayList<String>(other.warnings);
      this.warnings = __this__warnings;
    }
  }

  public WMValidateResourcePlanResponse deepCopy() {
    return new WMValidateResourcePlanResponse(this);
  }

  @Override
  public void clear() {
    this.errors = null;
    this.warnings = null;
  }

  public int getErrorsSize() {
    return (this.errors == null) ? 0 : this.errors.size();
  }

  public java.util.Iterator<String> getErrorsIterator() {
    return (this.errors == null) ? null : this.errors.iterator();
  }

  public void addToErrors(String elem) {
    if (this.errors == null) {
      this.errors = new ArrayList<String>();
    }
    this.errors.add(elem);
  }

  public List<String> getErrors() {
    return this.errors;
  }

  public void setErrors(List<String> errors) {
    this.errors = errors;
  }

  public void unsetErrors() {
    this.errors = null;
  }

  /** Returns true if field errors is set (has been assigned a value) and false otherwise */
  public boolean isSetErrors() {
    return this.errors != null;
  }

  public void setErrorsIsSet(boolean value) {
    if (!value) {
      this.errors = null;
    }
  }

  public int getWarningsSize() {
    return (this.warnings == null) ? 0 : this.warnings.size();
  }

  public java.util.Iterator<String> getWarningsIterator() {
    return (this.warnings == null) ? null : this.warnings.iterator();
  }

  public void addToWarnings(String elem) {
    if (this.warnings == null) {
      this.warnings = new ArrayList<String>();
    }
    this.warnings.add(elem);
  }

  public List<String> getWarnings() {
    return this.warnings;
  }

  public void setWarnings(List<String> warnings) {
    this.warnings = warnings;
  }

  public void unsetWarnings() {
    this.warnings = null;
  }

  /** Returns true if field warnings is set (has been assigned a value) and false otherwise */
  public boolean isSetWarnings() {
    return this.warnings != null;
  }

  public void setWarningsIsSet(boolean value) {
    if (!value) {
      this.warnings = null;
    }
  }

  public void setFieldValue(_Fields field, Object value) {
    switch (field) {
    case ERRORS:
      if (value == null) {
        unsetErrors();
      } else {
        setErrors((List<String>)value);
      }
      break;

    case WARNINGS:
      if (value == null) {
        unsetWarnings();
      } else {
        setWarnings((List<String>)value);
      }
      break;

    }
  }

  public Object getFieldValue(_Fields field) {
    switch (field) {
    case ERRORS:
      return getErrors();

    case WARNINGS:
      return getWarnings();

    }
    throw new IllegalStateException();
  }

  /** Returns true if field corresponding to fieldID is set (has been assigned a value) and false otherwise */
  public boolean isSet(_Fields field) {
    if (field == null) {
      throw new IllegalArgumentException();
    }

    switch (field) {
    case ERRORS:
      return isSetErrors();
    case WARNINGS:
      return isSetWarnings();
    }
    throw new IllegalStateException();
  }

  @Override
  public boolean equals(Object that) {
    if (that == null)
      return false;
    if (that instanceof WMValidateResourcePlanResponse)
      return this.equals((WMValidateResourcePlanResponse)that);
    return false;
  }

  public boolean equals(WMValidateResourcePlanResponse that) {
    if (that == null)
      return false;

    boolean this_present_errors = true && this.isSetErrors();
    boolean that_present_errors = true && that.isSetErrors();
    if (this_present_errors || that_present_errors) {
      if (!(this_present_errors && that_present_errors))
        return false;
      if (!this.errors.equals(that.errors))
        return false;
    }

    boolean this_present_warnings = true && this.isSetWarnings();
    boolean that_present_warnings = true && that.isSetWarnings();
    if (this_present_warnings || that_present_warnings) {
      if (!(this_present_warnings && that_present_warnings))
        return false;
      if (!this.warnings.equals(that.warnings))
        return false;
    }

    return true;
  }

  @Override
  public int hashCode() {
    List<Object> list = new ArrayList<Object>();

    boolean present_errors = true && (isSetErrors());
    list.add(present_errors);
    if (present_errors)
      list.add(errors);

    boolean present_warnings = true && (isSetWarnings());
    list.add(present_warnings);
    if (present_warnings)
      list.add(warnings);

    return list.hashCode();
  }

  @Override
  public int compareTo(WMValidateResourcePlanResponse other) {
    if (!getClass().equals(other.getClass())) {
      return getClass().getName().compareTo(other.getClass().getName());
    }

    int lastComparison = 0;

    lastComparison = Boolean.valueOf(isSetErrors()).compareTo(other.isSetErrors());
    if (lastComparison != 0) {
      return lastComparison;
    }
    if (isSetErrors()) {
      lastComparison = org.apache.thrift.TBaseHelper.compareTo(this.errors, other.errors);
      if (lastComparison != 0) {
        return lastComparison;
      }
    }
    lastComparison = Boolean.valueOf(isSetWarnings()).compareTo(other.isSetWarnings());
    if (lastComparison != 0) {
      return lastComparison;
    }
    if (isSetWarnings()) {
      lastComparison = org.apache.thrift.TBaseHelper.compareTo(this.warnings, other.warnings);
      if (lastComparison != 0) {
        return lastComparison;
      }
    }
    return 0;
  }

  public _Fields fieldForId(int fieldId) {
    return _Fields.findByThriftId(fieldId);
  }

  public void read(org.apache.thrift.protocol.TProtocol iprot) throws org.apache.thrift.TException {
    schemes.get(iprot.getScheme()).getScheme().read(iprot, this);
  }

  public void write(org.apache.thrift.protocol.TProtocol oprot) throws org.apache.thrift.TException {
    schemes.get(oprot.getScheme()).getScheme().write(oprot, this);
  }

  @Override
  public String toString() {
    StringBuilder sb = new StringBuilder("WMValidateResourcePlanResponse(");
    boolean first = true;

    if (isSetErrors()) {
      sb.append("errors:");
      if (this.errors == null) {
        sb.append("null");
      } else {
        sb.append(this.errors);
      }
      first = false;
    }
    if (isSetWarnings()) {
      if (!first) sb.append(", ");
      sb.append("warnings:");
      if (this.warnings == null) {
        sb.append("null");
      } else {
        sb.append(this.warnings);
      }
      first = false;
    }
    sb.append(")");
    return sb.toString();
  }

  public void validate() throws org.apache.thrift.TException {
    // check for required fields
    // check for sub-struct validity
  }

  private void writeObject(java.io.ObjectOutputStream out) throws java.io.IOException {
    try {
      write(new org.apache.thrift.protocol.TCompactProtocol(new org.apache.thrift.transport.TIOStreamTransport(out)));
    } catch (org.apache.thrift.TException te) {
      throw new java.io.IOException(te);
    }
  }

  private void readObject(java.io.ObjectInputStream in) throws java.io.IOException, ClassNotFoundException {
    try {
      read(new org.apache.thrift.protocol.TCompactProtocol(new org.apache.thrift.transport.TIOStreamTransport(in)));
    } catch (org.apache.thrift.TException te) {
      throw new java.io.IOException(te);
    }
  }

  private static class WMValidateResourcePlanResponseStandardSchemeFactory implements SchemeFactory {
    public WMValidateResourcePlanResponseStandardScheme getScheme() {
      return new WMValidateResourcePlanResponseStandardScheme();
    }
  }

  private static class WMValidateResourcePlanResponseStandardScheme extends StandardScheme<WMValidateResourcePlanResponse> {

    public void read(org.apache.thrift.protocol.TProtocol iprot, WMValidateResourcePlanResponse struct) throws org.apache.thrift.TException {
      org.apache.thrift.protocol.TField schemeField;
      iprot.readStructBegin();
      while (true)
      {
        schemeField = iprot.readFieldBegin();
        if (schemeField.type == org.apache.thrift.protocol.TType.STOP) { 
          break;
        }
        switch (schemeField.id) {
          case 1: // ERRORS
            if (schemeField.type == org.apache.thrift.protocol.TType.LIST) {
              {
<<<<<<< HEAD
                org.apache.thrift.protocol.TList _list920 = iprot.readListBegin();
                struct.errors = new ArrayList<String>(_list920.size);
                String _elem921;
                for (int _i922 = 0; _i922 < _list920.size; ++_i922)
                {
                  _elem921 = iprot.readString();
                  struct.errors.add(_elem921);
=======
                org.apache.thrift.protocol.TList _list904 = iprot.readListBegin();
                struct.errors = new ArrayList<String>(_list904.size);
                String _elem905;
                for (int _i906 = 0; _i906 < _list904.size; ++_i906)
                {
                  _elem905 = iprot.readString();
                  struct.errors.add(_elem905);
>>>>>>> bac1d98c
                }
                iprot.readListEnd();
              }
              struct.setErrorsIsSet(true);
            } else { 
              org.apache.thrift.protocol.TProtocolUtil.skip(iprot, schemeField.type);
            }
            break;
          case 2: // WARNINGS
            if (schemeField.type == org.apache.thrift.protocol.TType.LIST) {
              {
<<<<<<< HEAD
                org.apache.thrift.protocol.TList _list923 = iprot.readListBegin();
                struct.warnings = new ArrayList<String>(_list923.size);
                String _elem924;
                for (int _i925 = 0; _i925 < _list923.size; ++_i925)
                {
                  _elem924 = iprot.readString();
                  struct.warnings.add(_elem924);
=======
                org.apache.thrift.protocol.TList _list907 = iprot.readListBegin();
                struct.warnings = new ArrayList<String>(_list907.size);
                String _elem908;
                for (int _i909 = 0; _i909 < _list907.size; ++_i909)
                {
                  _elem908 = iprot.readString();
                  struct.warnings.add(_elem908);
>>>>>>> bac1d98c
                }
                iprot.readListEnd();
              }
              struct.setWarningsIsSet(true);
            } else { 
              org.apache.thrift.protocol.TProtocolUtil.skip(iprot, schemeField.type);
            }
            break;
          default:
            org.apache.thrift.protocol.TProtocolUtil.skip(iprot, schemeField.type);
        }
        iprot.readFieldEnd();
      }
      iprot.readStructEnd();
      struct.validate();
    }

    public void write(org.apache.thrift.protocol.TProtocol oprot, WMValidateResourcePlanResponse struct) throws org.apache.thrift.TException {
      struct.validate();

      oprot.writeStructBegin(STRUCT_DESC);
      if (struct.errors != null) {
        if (struct.isSetErrors()) {
          oprot.writeFieldBegin(ERRORS_FIELD_DESC);
          {
            oprot.writeListBegin(new org.apache.thrift.protocol.TList(org.apache.thrift.protocol.TType.STRING, struct.errors.size()));
<<<<<<< HEAD
            for (String _iter926 : struct.errors)
            {
              oprot.writeString(_iter926);
=======
            for (String _iter910 : struct.errors)
            {
              oprot.writeString(_iter910);
>>>>>>> bac1d98c
            }
            oprot.writeListEnd();
          }
          oprot.writeFieldEnd();
        }
      }
      if (struct.warnings != null) {
        if (struct.isSetWarnings()) {
          oprot.writeFieldBegin(WARNINGS_FIELD_DESC);
          {
            oprot.writeListBegin(new org.apache.thrift.protocol.TList(org.apache.thrift.protocol.TType.STRING, struct.warnings.size()));
<<<<<<< HEAD
            for (String _iter927 : struct.warnings)
            {
              oprot.writeString(_iter927);
=======
            for (String _iter911 : struct.warnings)
            {
              oprot.writeString(_iter911);
>>>>>>> bac1d98c
            }
            oprot.writeListEnd();
          }
          oprot.writeFieldEnd();
        }
      }
      oprot.writeFieldStop();
      oprot.writeStructEnd();
    }

  }

  private static class WMValidateResourcePlanResponseTupleSchemeFactory implements SchemeFactory {
    public WMValidateResourcePlanResponseTupleScheme getScheme() {
      return new WMValidateResourcePlanResponseTupleScheme();
    }
  }

  private static class WMValidateResourcePlanResponseTupleScheme extends TupleScheme<WMValidateResourcePlanResponse> {

    @Override
    public void write(org.apache.thrift.protocol.TProtocol prot, WMValidateResourcePlanResponse struct) throws org.apache.thrift.TException {
      TTupleProtocol oprot = (TTupleProtocol) prot;
      BitSet optionals = new BitSet();
      if (struct.isSetErrors()) {
        optionals.set(0);
      }
      if (struct.isSetWarnings()) {
        optionals.set(1);
      }
      oprot.writeBitSet(optionals, 2);
      if (struct.isSetErrors()) {
        {
          oprot.writeI32(struct.errors.size());
<<<<<<< HEAD
          for (String _iter928 : struct.errors)
          {
            oprot.writeString(_iter928);
=======
          for (String _iter912 : struct.errors)
          {
            oprot.writeString(_iter912);
>>>>>>> bac1d98c
          }
        }
      }
      if (struct.isSetWarnings()) {
        {
          oprot.writeI32(struct.warnings.size());
<<<<<<< HEAD
          for (String _iter929 : struct.warnings)
          {
            oprot.writeString(_iter929);
=======
          for (String _iter913 : struct.warnings)
          {
            oprot.writeString(_iter913);
>>>>>>> bac1d98c
          }
        }
      }
    }

    @Override
    public void read(org.apache.thrift.protocol.TProtocol prot, WMValidateResourcePlanResponse struct) throws org.apache.thrift.TException {
      TTupleProtocol iprot = (TTupleProtocol) prot;
      BitSet incoming = iprot.readBitSet(2);
      if (incoming.get(0)) {
        {
<<<<<<< HEAD
          org.apache.thrift.protocol.TList _list930 = new org.apache.thrift.protocol.TList(org.apache.thrift.protocol.TType.STRING, iprot.readI32());
          struct.errors = new ArrayList<String>(_list930.size);
          String _elem931;
          for (int _i932 = 0; _i932 < _list930.size; ++_i932)
          {
            _elem931 = iprot.readString();
            struct.errors.add(_elem931);
=======
          org.apache.thrift.protocol.TList _list914 = new org.apache.thrift.protocol.TList(org.apache.thrift.protocol.TType.STRING, iprot.readI32());
          struct.errors = new ArrayList<String>(_list914.size);
          String _elem915;
          for (int _i916 = 0; _i916 < _list914.size; ++_i916)
          {
            _elem915 = iprot.readString();
            struct.errors.add(_elem915);
>>>>>>> bac1d98c
          }
        }
        struct.setErrorsIsSet(true);
      }
      if (incoming.get(1)) {
        {
<<<<<<< HEAD
          org.apache.thrift.protocol.TList _list933 = new org.apache.thrift.protocol.TList(org.apache.thrift.protocol.TType.STRING, iprot.readI32());
          struct.warnings = new ArrayList<String>(_list933.size);
          String _elem934;
          for (int _i935 = 0; _i935 < _list933.size; ++_i935)
          {
            _elem934 = iprot.readString();
            struct.warnings.add(_elem934);
=======
          org.apache.thrift.protocol.TList _list917 = new org.apache.thrift.protocol.TList(org.apache.thrift.protocol.TType.STRING, iprot.readI32());
          struct.warnings = new ArrayList<String>(_list917.size);
          String _elem918;
          for (int _i919 = 0; _i919 < _list917.size; ++_i919)
          {
            _elem918 = iprot.readString();
            struct.warnings.add(_elem918);
>>>>>>> bac1d98c
          }
        }
        struct.setWarningsIsSet(true);
      }
    }
  }

}
<|MERGE_RESOLUTION|>--- conflicted
+++ resolved
@@ -441,23 +441,13 @@
           case 1: // ERRORS
             if (schemeField.type == org.apache.thrift.protocol.TType.LIST) {
               {
-<<<<<<< HEAD
-                org.apache.thrift.protocol.TList _list920 = iprot.readListBegin();
-                struct.errors = new ArrayList<String>(_list920.size);
-                String _elem921;
-                for (int _i922 = 0; _i922 < _list920.size; ++_i922)
+                org.apache.thrift.protocol.TList _list912 = iprot.readListBegin();
+                struct.errors = new ArrayList<String>(_list912.size);
+                String _elem913;
+                for (int _i914 = 0; _i914 < _list912.size; ++_i914)
                 {
-                  _elem921 = iprot.readString();
-                  struct.errors.add(_elem921);
-=======
-                org.apache.thrift.protocol.TList _list904 = iprot.readListBegin();
-                struct.errors = new ArrayList<String>(_list904.size);
-                String _elem905;
-                for (int _i906 = 0; _i906 < _list904.size; ++_i906)
-                {
-                  _elem905 = iprot.readString();
-                  struct.errors.add(_elem905);
->>>>>>> bac1d98c
+                  _elem913 = iprot.readString();
+                  struct.errors.add(_elem913);
                 }
                 iprot.readListEnd();
               }
@@ -469,23 +459,13 @@
           case 2: // WARNINGS
             if (schemeField.type == org.apache.thrift.protocol.TType.LIST) {
               {
-<<<<<<< HEAD
-                org.apache.thrift.protocol.TList _list923 = iprot.readListBegin();
-                struct.warnings = new ArrayList<String>(_list923.size);
-                String _elem924;
-                for (int _i925 = 0; _i925 < _list923.size; ++_i925)
+                org.apache.thrift.protocol.TList _list915 = iprot.readListBegin();
+                struct.warnings = new ArrayList<String>(_list915.size);
+                String _elem916;
+                for (int _i917 = 0; _i917 < _list915.size; ++_i917)
                 {
-                  _elem924 = iprot.readString();
-                  struct.warnings.add(_elem924);
-=======
-                org.apache.thrift.protocol.TList _list907 = iprot.readListBegin();
-                struct.warnings = new ArrayList<String>(_list907.size);
-                String _elem908;
-                for (int _i909 = 0; _i909 < _list907.size; ++_i909)
-                {
-                  _elem908 = iprot.readString();
-                  struct.warnings.add(_elem908);
->>>>>>> bac1d98c
+                  _elem916 = iprot.readString();
+                  struct.warnings.add(_elem916);
                 }
                 iprot.readListEnd();
               }
@@ -512,15 +492,9 @@
           oprot.writeFieldBegin(ERRORS_FIELD_DESC);
           {
             oprot.writeListBegin(new org.apache.thrift.protocol.TList(org.apache.thrift.protocol.TType.STRING, struct.errors.size()));
-<<<<<<< HEAD
-            for (String _iter926 : struct.errors)
+            for (String _iter918 : struct.errors)
             {
-              oprot.writeString(_iter926);
-=======
-            for (String _iter910 : struct.errors)
-            {
-              oprot.writeString(_iter910);
->>>>>>> bac1d98c
+              oprot.writeString(_iter918);
             }
             oprot.writeListEnd();
           }
@@ -532,15 +506,9 @@
           oprot.writeFieldBegin(WARNINGS_FIELD_DESC);
           {
             oprot.writeListBegin(new org.apache.thrift.protocol.TList(org.apache.thrift.protocol.TType.STRING, struct.warnings.size()));
-<<<<<<< HEAD
-            for (String _iter927 : struct.warnings)
+            for (String _iter919 : struct.warnings)
             {
-              oprot.writeString(_iter927);
-=======
-            for (String _iter911 : struct.warnings)
-            {
-              oprot.writeString(_iter911);
->>>>>>> bac1d98c
+              oprot.writeString(_iter919);
             }
             oprot.writeListEnd();
           }
@@ -575,30 +543,18 @@
       if (struct.isSetErrors()) {
         {
           oprot.writeI32(struct.errors.size());
-<<<<<<< HEAD
-          for (String _iter928 : struct.errors)
+          for (String _iter920 : struct.errors)
           {
-            oprot.writeString(_iter928);
-=======
-          for (String _iter912 : struct.errors)
-          {
-            oprot.writeString(_iter912);
->>>>>>> bac1d98c
+            oprot.writeString(_iter920);
           }
         }
       }
       if (struct.isSetWarnings()) {
         {
           oprot.writeI32(struct.warnings.size());
-<<<<<<< HEAD
-          for (String _iter929 : struct.warnings)
+          for (String _iter921 : struct.warnings)
           {
-            oprot.writeString(_iter929);
-=======
-          for (String _iter913 : struct.warnings)
-          {
-            oprot.writeString(_iter913);
->>>>>>> bac1d98c
+            oprot.writeString(_iter921);
           }
         }
       }
@@ -610,46 +566,26 @@
       BitSet incoming = iprot.readBitSet(2);
       if (incoming.get(0)) {
         {
-<<<<<<< HEAD
-          org.apache.thrift.protocol.TList _list930 = new org.apache.thrift.protocol.TList(org.apache.thrift.protocol.TType.STRING, iprot.readI32());
-          struct.errors = new ArrayList<String>(_list930.size);
-          String _elem931;
-          for (int _i932 = 0; _i932 < _list930.size; ++_i932)
+          org.apache.thrift.protocol.TList _list922 = new org.apache.thrift.protocol.TList(org.apache.thrift.protocol.TType.STRING, iprot.readI32());
+          struct.errors = new ArrayList<String>(_list922.size);
+          String _elem923;
+          for (int _i924 = 0; _i924 < _list922.size; ++_i924)
           {
-            _elem931 = iprot.readString();
-            struct.errors.add(_elem931);
-=======
-          org.apache.thrift.protocol.TList _list914 = new org.apache.thrift.protocol.TList(org.apache.thrift.protocol.TType.STRING, iprot.readI32());
-          struct.errors = new ArrayList<String>(_list914.size);
-          String _elem915;
-          for (int _i916 = 0; _i916 < _list914.size; ++_i916)
-          {
-            _elem915 = iprot.readString();
-            struct.errors.add(_elem915);
->>>>>>> bac1d98c
+            _elem923 = iprot.readString();
+            struct.errors.add(_elem923);
           }
         }
         struct.setErrorsIsSet(true);
       }
       if (incoming.get(1)) {
         {
-<<<<<<< HEAD
-          org.apache.thrift.protocol.TList _list933 = new org.apache.thrift.protocol.TList(org.apache.thrift.protocol.TType.STRING, iprot.readI32());
-          struct.warnings = new ArrayList<String>(_list933.size);
-          String _elem934;
-          for (int _i935 = 0; _i935 < _list933.size; ++_i935)
+          org.apache.thrift.protocol.TList _list925 = new org.apache.thrift.protocol.TList(org.apache.thrift.protocol.TType.STRING, iprot.readI32());
+          struct.warnings = new ArrayList<String>(_list925.size);
+          String _elem926;
+          for (int _i927 = 0; _i927 < _list925.size; ++_i927)
           {
-            _elem934 = iprot.readString();
-            struct.warnings.add(_elem934);
-=======
-          org.apache.thrift.protocol.TList _list917 = new org.apache.thrift.protocol.TList(org.apache.thrift.protocol.TType.STRING, iprot.readI32());
-          struct.warnings = new ArrayList<String>(_list917.size);
-          String _elem918;
-          for (int _i919 = 0; _i919 < _list917.size; ++_i919)
-          {
-            _elem918 = iprot.readString();
-            struct.warnings.add(_elem918);
->>>>>>> bac1d98c
+            _elem926 = iprot.readString();
+            struct.warnings.add(_elem926);
           }
         }
         struct.setWarningsIsSet(true);
